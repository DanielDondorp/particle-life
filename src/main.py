--- conflicted
+++ resolved
@@ -47,13 +47,8 @@
 GRAPH_MARGIN = 5
 
 # Simulation parameters
-<<<<<<< HEAD
-NUM_PARTICLES: int = 30000
 N_PARTICLE_TYPES: int = 5 # DO NOT CHANGE THIS VALUE
-=======
 NUM_PARTICLES: int = 35000
-N_PARTICLE_TYPES: int = 5
->>>>>>> ec7f8e8b
 
 # Add simulation parameters that will be controllable
 class SimulationParams:
